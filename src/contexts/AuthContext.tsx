import React, { createContext, useState, useContext, useEffect, ReactNode, useCallback } from 'react';
import { useNavigate } from 'react-router-dom';
import { supabase } from '../lib/supabase';
import { toast } from 'react-hot-toast';
<<<<<<< HEAD
<<<<<<< HEAD
import { debounce } from 'lodash';
=======
>>>>>>> fees_source/main
=======
>>>>>>> 5960ae8a

// --- Type Definitions ---
type UserRole = 'administrator' | 'accountant' | 'teacher';

interface AuthenticatedUser {
  id: string;
  name: string;
  role: UserRole;
  phone_number: string;
  is_active: boolean;
  created_at?: string;
  updated_at?: string;
}

interface AuthContextType {
  user: AuthenticatedUser | null;
  isAuthenticated: boolean;
  authLoading: boolean;
  phoneNumber: string;
  setPhoneNumber: (phone: string) => void;
  login: (code: string) => Promise<{ success: boolean; message: string }>;
  logout: () => Promise<void>;
  resetSession: () => Promise<void>;
  handleError: (error: any) => void;
}

const AuthContext = createContext<AuthContextType | undefined>(undefined);

<<<<<<< HEAD
<<<<<<< HEAD
// --- Session Management ---
const SESSION_KEY = 'school_app_session';

interface StoredSession {
  user: AuthenticatedUser;
  timestamp: number;
}

const saveUserSession = (user: AuthenticatedUser): void => {
  try {
    const session: StoredSession = {
      user,
      timestamp: Date.now()
    };
    localStorage.setItem(SESSION_KEY, JSON.stringify(session));
  } catch (error) {
    console.error('Failed to save user session:', error);
  }
};

const getUserSession = (): StoredSession | null => {
  try {
    const sessionData = localStorage.getItem(SESSION_KEY);
    return sessionData ? JSON.parse(sessionData) : null;
  } catch (error) {
    console.error('Failed to retrieve user session:', error);
    return null;
  }
};

const clearUserSession = (): void => {
  try {
    localStorage.removeItem(SESSION_KEY);
  } catch (error) {
    console.error('Failed to clear user session:', error);
  }
};

=======
>>>>>>> fees_source/main
=======
>>>>>>> 5960ae8a
// --- AuthProvider Component ---
interface AuthProviderProps {
  children: ReactNode;
}

export const AuthProvider = ({ children }: AuthProviderProps) => {
  const [user, setUser] = useState<AuthenticatedUser | null>(null);
  const [isAuthenticated, setIsAuthenticated] = useState(false);
  const [authLoading, setAuthLoading] = useState(true);
  const [phoneNumber, setPhoneNumber] = useState('');
<<<<<<< HEAD
<<<<<<< HEAD
  const [lastSessionReset, setLastSessionReset] = useState<number>(0);
  const [lastNetworkError, setLastNetworkError] = useState<number>(0);
=======
>>>>>>> 5960ae8a
  const navigate = useNavigate();

  // Network error detection
  const isNetworkOrResourceError = (error: any): boolean => {
    const errorMessage = error?.message || error?.toString() || '';
    const errorName = error?.name || '';
    return (
      errorMessage.includes('Failed to fetch') ||
      errorMessage.includes('net::ERR_') ||
      errorMessage.toLowerCase().includes('network') ||
      errorName === 'TypeError' && errorMessage.includes('fetch') ||
      errorMessage.includes('timeout') ||
      errorMessage.includes('AbortError') ||
      errorMessage.toLowerCase().includes('connection') ||
      errorMessage.toLowerCase().includes('cors')
    );
  };

  const isAuthError = (error: any): boolean => {
    const errorMessage = error?.message || error?.toString() || '';
    const errorCode = error?.code;
    return (
      errorCode === 401 ||
      errorCode === 403 ||
      errorMessage.toLowerCase().includes('invalid token') ||
      errorMessage.toLowerCase().includes('session invalid') ||
      errorMessage.toLowerCase().includes('not authenticated') ||
      errorMessage.toLowerCase().includes('session expired') ||
      errorMessage.toLowerCase().includes('user not found or inactive')
    );
  };

  // Fetch user profile
  const fetchUserData = async (userId: string): Promise<AuthenticatedUser | null> => {
    try {
      const { data: userData, error } = await supabase
        .from('users')
        .select('*')
        .eq('id', userId)
        .eq('is_active', true)
        .single();
      if (error || !userData) return null;
      return {
        id: userData.id,
        name: userData.name,
        role: userData.role as UserRole,
        phone_number: userData.phone_number,
        is_active: userData.is_active,
        created_at: userData.created_at,
        updated_at: userData.updated_at
      };
    } catch {
      return null;
    }
  };

  // Supabase auth state listener
  useEffect(() => {
    const { data: { subscription } } = supabase.auth.onAuthStateChange(async (event, session) => {
      if (event === 'SIGNED_IN' && session?.user) {
        const userData = await fetchUserData(session.user.id);
        if (userData) {
          setUser(userData);
          setIsAuthenticated(true);
        }
      } else if (event === 'SIGNED_OUT') {
        setUser(null);
        setIsAuthenticated(false);
      } else if (event === 'TOKEN_REFRESHED' && session?.user) {
        const userData = await fetchUserData(session.user.id);
        if (userData) {
          setUser(userData);
          setIsAuthenticated(true);
        }
      }
      setAuthLoading(false);
    });

    // Initial session check
    (async () => {
      const { data: { session } } = await supabase.auth.getSession();
      if (session?.user) {
        const userData = await fetchUserData(session.user.id);
        if (userData) {
          setUser(userData);
          setIsAuthenticated(true);
        }
      }
      setAuthLoading(false);
    })();

    return () => subscription.unsubscribe();
  }, []);

  const handleError = useCallback((error: any) => {
    if (isAuthError(error)) {
      toast.error('Your session has expired. Please log in again.');
      logout();
    } else if (isNetworkOrResourceError(error)) {
      toast.error('Network connection issue. Please check your internet connection.');
    } else {
      toast.error('An unexpected error occurred. Please try again.');
    }
  }, []);

  // Updated login method (phone → Edge Function → dummy email → Supabase sign-in)
  const login = async (code: string): Promise<{ success: boolean; message: string }> => {
    try {
      if (!phoneNumber.trim() || !code.trim()) throw new Error('Phone number and login code are required');

      // 1. Get dummy email from Edge Function
      const response = await fetch(`${import.meta.env.VITE_SUPABASE_URL}/functions/v1/get-email-for-phone`, {
        method: 'POST',
        headers: {
          'Content-Type': 'application/json',
          'Authorization': `Bearer ${import.meta.env.VITE_SUPABASE_ANON_KEY}`,
        },
        body: JSON.stringify({ phone_number: phoneNumber }),
      });

      const data = await response.json();
      if (!response.ok || !data.email) throw new Error(data.error || 'Failed to look up account.');

      // 2. Sign in with Supabase from client
      const { error: signInErr } = await supabase.auth.signInWithPassword({
        email: data.email,
        password: code,
      });
      if (signInErr) throw new Error('Invalid phone number or login code');

      setPhoneNumber('');
      return { success: true, message: 'Login successful! Redirecting...' };
    } catch (error: any) {
      if (isNetworkOrResourceError(error)) {
        return { success: false, message: 'Network connection issue. Please check your internet connection.' };
      }
      return { success: false, message: error.message || 'Authentication failed' };
    }
  };

  const logout = async (): Promise<void> => {
    await supabase.auth.signOut();
    setPhoneNumber('');
    setUser(null);
    setIsAuthenticated(false);
    navigate('/login', { replace: true });
  };

  const resetSession = useCallback(async (): Promise<void> => {
    if (!user) return;
    const { error } = await supabase.auth.refreshSession();
    if (error && isAuthError(error)) await logout();
  }, [user, logout]);

<<<<<<< HEAD
    try {
      const now = Date.now();
      
      // Throttle session resets to once every 5 minutes
      if (now - lastSessionReset < 5 * 60 * 1000) {
        console.log('AuthContext: Session reset throttled - last reset was less than 5 minutes ago');
        return;
      }
      
      console.log('AuthContext: Starting session reset...');
      setLastSessionReset(now);
      
      // Test connection first with enhanced error handling
      const { error: connectionError } = await supabase
        .from('users')
        .select('count')
        .limit(1);

      if (connectionError) {
        console.warn('AuthContext: Connection error during session reset:', connectionError);
        
        if (isNetworkOrResourceError(connectionError)) {
          console.warn('AuthContext: Network error during session reset - keeping session active');
          // Don't show toast for network errors during routine session reset
          return; // Don't reset session for network errors
        }
        
        console.error('AuthContext: Database connection failed during reset:', connectionError);
        throw new Error('Database connection failed');
      }

      const { data: userData, error } = await supabase
        .from('users')
        .select('*')
        .eq('id', user.id)
        .eq('is_active', true)
        .single();

      if (error) {
        console.warn('AuthContext: Error during user verification in reset:', error);
        
        if (isNetworkOrResourceError(error)) {
          console.warn('AuthContext: Network error during user verification - keeping session active');
          // Don't show toast for network errors during routine session reset
          return; // Don't reset session for network errors
        }
        
        console.error('AuthContext: User verification failed during reset:', error);
        throw new Error('User session invalid');
      }

      if (!userData) {
        throw new Error('User not found or inactive');
      }

      const authenticatedUser: AuthenticatedUser = {
=======
  const navigate = useNavigate();

  // Network error detection
  const isNetworkOrResourceError = (error: any): boolean => {
    const errorMessage = error?.message || error?.toString() || '';
    const errorName = error?.name || '';
    return (
      errorMessage.includes('Failed to fetch') ||
      errorMessage.includes('net::ERR_') ||
      errorMessage.toLowerCase().includes('network') ||
      errorName === 'TypeError' && errorMessage.includes('fetch') ||
      errorMessage.includes('timeout') ||
      errorMessage.includes('AbortError') ||
      errorMessage.toLowerCase().includes('connection') ||
      errorMessage.toLowerCase().includes('cors')
    );
  };

  const isAuthError = (error: any): boolean => {
    const errorMessage = error?.message || error?.toString() || '';
    const errorCode = error?.code;
    return (
      errorCode === 401 ||
      errorCode === 403 ||
      errorMessage.toLowerCase().includes('invalid token') ||
      errorMessage.toLowerCase().includes('session invalid') ||
      errorMessage.toLowerCase().includes('not authenticated') ||
      errorMessage.toLowerCase().includes('session expired') ||
      errorMessage.toLowerCase().includes('user not found or inactive')
    );
  };

  // Fetch user profile
  const fetchUserData = async (userId: string): Promise<AuthenticatedUser | null> => {
    try {
      const { data: userData, error } = await supabase
        .from('users')
        .select('*')
        .eq('id', userId)
        .eq('is_active', true)
        .single();
      if (error || !userData) return null;
      return {
>>>>>>> fees_source/main
        id: userData.id,
        name: userData.name,
        role: userData.role as UserRole,
        phone_number: userData.phone_number,
        is_active: userData.is_active,
        created_at: userData.created_at,
        updated_at: userData.updated_at
      };
<<<<<<< HEAD

      saveUserSession(authenticatedUser);
      setUser(authenticatedUser);
      setIsAuthenticated(true);
      
      console.log('AuthContext: Session reset completed successfully');
      
    } catch (error) {
      console.error('AuthContext: Session reset failed:', error);
      
      // Only logout for auth errors, not network errors
      if (!isNetworkOrResourceError(error)) {
        console.log('AuthContext: Auth error during reset - logging out');
        await logout();
      } else {
        // For network errors, show a warning but don't logout
        console.log('AuthContext: Network error during reset - keeping session active');
        // Don't show toast for network errors during routine session reset
      }
    }
  }, [user, lastSessionReset, logout]);

  // Set up a periodic session refresh (every 15 minutes)
=======
  // Auto refresh every 15 min
>>>>>>> 5960ae8a
  useEffect(() => {
    if (!user || !isAuthenticated) return;
    const intervalId = setInterval(resetSession, 15 * 60 * 1000);
    return () => clearInterval(intervalId);
  }, [user, isAuthenticated, resetSession]);

  useEffect(() => {
    if (user && isAuthenticated && !authLoading) navigate('/', { replace: true });
  }, [user, isAuthenticated, authLoading, navigate]);

=======
    } catch {
      return null;
    }
  };

  // Supabase auth state listener
  useEffect(() => {
    const { data: { subscription } } = supabase.auth.onAuthStateChange(async (event, session) => {
      if (event === 'SIGNED_IN' && session?.user) {
        const userData = await fetchUserData(session.user.id);
        if (userData) {
          setUser(userData);
          setIsAuthenticated(true);
        }
      } else if (event === 'SIGNED_OUT') {
        setUser(null);
        setIsAuthenticated(false);
      } else if (event === 'TOKEN_REFRESHED' && session?.user) {
        const userData = await fetchUserData(session.user.id);
        if (userData) {
          setUser(userData);
          setIsAuthenticated(true);
        }
      }
      setAuthLoading(false);
    });

    // Initial session check
    (async () => {
      const { data: { session } } = await supabase.auth.getSession();
      if (session?.user) {
        const userData = await fetchUserData(session.user.id);
        if (userData) {
          setUser(userData);
          setIsAuthenticated(true);
        }
      }
      setAuthLoading(false);
    })();

    return () => subscription.unsubscribe();
  }, []);

  const handleError = useCallback((error: any) => {
    if (isAuthError(error)) {
      toast.error('Your session has expired. Please log in again.');
      logout();
    } else if (isNetworkOrResourceError(error)) {
      toast.error('Network connection issue. Please check your internet connection.');
    } else {
      toast.error('An unexpected error occurred. Please try again.');
    }
  }, []);

  // Updated login method (phone → Edge Function → dummy email → Supabase sign-in)
  const login = async (code: string): Promise<{ success: boolean; message: string }> => {
    try {
      if (!phoneNumber.trim() || !code.trim()) throw new Error('Phone number and login code are required');

      // 1. Get dummy email from Edge Function
      const response = await fetch(`${import.meta.env.VITE_SUPABASE_URL}/functions/v1/get-email-for-phone`, {
        method: 'POST',
        headers: {
          'Content-Type': 'application/json',
          'Authorization': `Bearer ${import.meta.env.VITE_SUPABASE_ANON_KEY}`,
        },
        body: JSON.stringify({ phone_number: phoneNumber }),
      });

      const data = await response.json();
      if (!response.ok || !data.email) throw new Error(data.error || 'Failed to look up account.');

      // 2. Sign in with Supabase from client
      const { error: signInErr } = await supabase.auth.signInWithPassword({
        email: data.email,
        password: code,
      });
      if (signInErr) throw new Error('Invalid phone number or login code');

      setPhoneNumber('');
      return { success: true, message: 'Login successful! Redirecting...' };
    } catch (error: any) {
      if (isNetworkOrResourceError(error)) {
        return { success: false, message: 'Network connection issue. Please check your internet connection.' };
      }
      return { success: false, message: error.message || 'Authentication failed' };
    }
  };

  const logout = async (): Promise<void> => {
    await supabase.auth.signOut();
    setPhoneNumber('');
    setUser(null);
    setIsAuthenticated(false);
    navigate('/login', { replace: true });
  };

  const resetSession = useCallback(async (): Promise<void> => {
    if (!user) return;
    const { error } = await supabase.auth.refreshSession();
    if (error && isAuthError(error)) await logout();
  }, [user, logout]);

  // Auto refresh every 15 min
  useEffect(() => {
    if (!user || !isAuthenticated) return;
    const intervalId = setInterval(resetSession, 15 * 60 * 1000);
    return () => clearInterval(intervalId);
  }, [user, isAuthenticated, resetSession]);

  useEffect(() => {
    if (user && isAuthenticated && !authLoading) navigate('/', { replace: true });
  }, [user, isAuthenticated, authLoading, navigate]);

>>>>>>> fees_source/main
  const value: AuthContextType = {
    user,
    isAuthenticated,
    authLoading,
    phoneNumber,
    setPhoneNumber,
    login,
    logout,
    resetSession,
    handleError
  };

  return <AuthContext.Provider value={value}>{children}</AuthContext.Provider>;
};

<<<<<<< HEAD
<<<<<<< HEAD
// --- Custom Hooks ---
=======
>>>>>>> 5960ae8a
export const useAuth = () => {
  const context = useContext(AuthContext);
  if (!context) throw new Error('useAuth must be used within an AuthProvider');
  return context;
<<<<<<< HEAD
};

const useRequireAuth = (requiredRoles?: UserRole[]) => {
  const { user, isAuthenticated, authLoading } = useAuth();
  const navigate = useNavigate();

  useEffect(() => {
    if (authLoading) return;

    if (!isAuthenticated) {
      navigate('/login', { replace: true });
      return;
    }

    if (user && requiredRoles && !requiredRoles.includes(user.role)) {
      navigate('/unauthorized', { replace: true });
    }
  }, [user, isAuthenticated, authLoading, requiredRoles, navigate]);

  return { user, isAuthenticated, authLoading };
};

const hasRole = (userRole: UserRole | undefined, allowedRoles: UserRole[]): boolean => {
  return userRole ? allowedRoles.includes(userRole) : false;
};
=======
export const useAuth = () => {
  const context = useContext(AuthContext);
  if (!context) throw new Error('useAuth must be used within an AuthProvider');
  return context;
};
>>>>>>> fees_source/main
=======
};
>>>>>>> 5960ae8a
<|MERGE_RESOLUTION|>--- conflicted
+++ resolved
@@ -2,13 +2,6 @@
 import { useNavigate } from 'react-router-dom';
 import { supabase } from '../lib/supabase';
 import { toast } from 'react-hot-toast';
-<<<<<<< HEAD
-<<<<<<< HEAD
-import { debounce } from 'lodash';
-=======
->>>>>>> fees_source/main
-=======
->>>>>>> 5960ae8a
 
 // --- Type Definitions ---
 type UserRole = 'administrator' | 'accountant' | 'teacher';
@@ -37,50 +30,6 @@
 
 const AuthContext = createContext<AuthContextType | undefined>(undefined);
 
-<<<<<<< HEAD
-<<<<<<< HEAD
-// --- Session Management ---
-const SESSION_KEY = 'school_app_session';
-
-interface StoredSession {
-  user: AuthenticatedUser;
-  timestamp: number;
-}
-
-const saveUserSession = (user: AuthenticatedUser): void => {
-  try {
-    const session: StoredSession = {
-      user,
-      timestamp: Date.now()
-    };
-    localStorage.setItem(SESSION_KEY, JSON.stringify(session));
-  } catch (error) {
-    console.error('Failed to save user session:', error);
-  }
-};
-
-const getUserSession = (): StoredSession | null => {
-  try {
-    const sessionData = localStorage.getItem(SESSION_KEY);
-    return sessionData ? JSON.parse(sessionData) : null;
-  } catch (error) {
-    console.error('Failed to retrieve user session:', error);
-    return null;
-  }
-};
-
-const clearUserSession = (): void => {
-  try {
-    localStorage.removeItem(SESSION_KEY);
-  } catch (error) {
-    console.error('Failed to clear user session:', error);
-  }
-};
-
-=======
->>>>>>> fees_source/main
-=======
->>>>>>> 5960ae8a
 // --- AuthProvider Component ---
 interface AuthProviderProps {
   children: ReactNode;
@@ -91,12 +40,6 @@
   const [isAuthenticated, setIsAuthenticated] = useState(false);
   const [authLoading, setAuthLoading] = useState(true);
   const [phoneNumber, setPhoneNumber] = useState('');
-<<<<<<< HEAD
-<<<<<<< HEAD
-  const [lastSessionReset, setLastSessionReset] = useState<number>(0);
-  const [lastNetworkError, setLastNetworkError] = useState<number>(0);
-=======
->>>>>>> 5960ae8a
   const navigate = useNavigate();
 
   // Network error detection
@@ -251,257 +194,6 @@
     if (error && isAuthError(error)) await logout();
   }, [user, logout]);
 
-<<<<<<< HEAD
-    try {
-      const now = Date.now();
-      
-      // Throttle session resets to once every 5 minutes
-      if (now - lastSessionReset < 5 * 60 * 1000) {
-        console.log('AuthContext: Session reset throttled - last reset was less than 5 minutes ago');
-        return;
-      }
-      
-      console.log('AuthContext: Starting session reset...');
-      setLastSessionReset(now);
-      
-      // Test connection first with enhanced error handling
-      const { error: connectionError } = await supabase
-        .from('users')
-        .select('count')
-        .limit(1);
-
-      if (connectionError) {
-        console.warn('AuthContext: Connection error during session reset:', connectionError);
-        
-        if (isNetworkOrResourceError(connectionError)) {
-          console.warn('AuthContext: Network error during session reset - keeping session active');
-          // Don't show toast for network errors during routine session reset
-          return; // Don't reset session for network errors
-        }
-        
-        console.error('AuthContext: Database connection failed during reset:', connectionError);
-        throw new Error('Database connection failed');
-      }
-
-      const { data: userData, error } = await supabase
-        .from('users')
-        .select('*')
-        .eq('id', user.id)
-        .eq('is_active', true)
-        .single();
-
-      if (error) {
-        console.warn('AuthContext: Error during user verification in reset:', error);
-        
-        if (isNetworkOrResourceError(error)) {
-          console.warn('AuthContext: Network error during user verification - keeping session active');
-          // Don't show toast for network errors during routine session reset
-          return; // Don't reset session for network errors
-        }
-        
-        console.error('AuthContext: User verification failed during reset:', error);
-        throw new Error('User session invalid');
-      }
-
-      if (!userData) {
-        throw new Error('User not found or inactive');
-      }
-
-      const authenticatedUser: AuthenticatedUser = {
-=======
-  const navigate = useNavigate();
-
-  // Network error detection
-  const isNetworkOrResourceError = (error: any): boolean => {
-    const errorMessage = error?.message || error?.toString() || '';
-    const errorName = error?.name || '';
-    return (
-      errorMessage.includes('Failed to fetch') ||
-      errorMessage.includes('net::ERR_') ||
-      errorMessage.toLowerCase().includes('network') ||
-      errorName === 'TypeError' && errorMessage.includes('fetch') ||
-      errorMessage.includes('timeout') ||
-      errorMessage.includes('AbortError') ||
-      errorMessage.toLowerCase().includes('connection') ||
-      errorMessage.toLowerCase().includes('cors')
-    );
-  };
-
-  const isAuthError = (error: any): boolean => {
-    const errorMessage = error?.message || error?.toString() || '';
-    const errorCode = error?.code;
-    return (
-      errorCode === 401 ||
-      errorCode === 403 ||
-      errorMessage.toLowerCase().includes('invalid token') ||
-      errorMessage.toLowerCase().includes('session invalid') ||
-      errorMessage.toLowerCase().includes('not authenticated') ||
-      errorMessage.toLowerCase().includes('session expired') ||
-      errorMessage.toLowerCase().includes('user not found or inactive')
-    );
-  };
-
-  // Fetch user profile
-  const fetchUserData = async (userId: string): Promise<AuthenticatedUser | null> => {
-    try {
-      const { data: userData, error } = await supabase
-        .from('users')
-        .select('*')
-        .eq('id', userId)
-        .eq('is_active', true)
-        .single();
-      if (error || !userData) return null;
-      return {
->>>>>>> fees_source/main
-        id: userData.id,
-        name: userData.name,
-        role: userData.role as UserRole,
-        phone_number: userData.phone_number,
-        is_active: userData.is_active,
-        created_at: userData.created_at,
-        updated_at: userData.updated_at
-      };
-<<<<<<< HEAD
-
-      saveUserSession(authenticatedUser);
-      setUser(authenticatedUser);
-      setIsAuthenticated(true);
-      
-      console.log('AuthContext: Session reset completed successfully');
-      
-    } catch (error) {
-      console.error('AuthContext: Session reset failed:', error);
-      
-      // Only logout for auth errors, not network errors
-      if (!isNetworkOrResourceError(error)) {
-        console.log('AuthContext: Auth error during reset - logging out');
-        await logout();
-      } else {
-        // For network errors, show a warning but don't logout
-        console.log('AuthContext: Network error during reset - keeping session active');
-        // Don't show toast for network errors during routine session reset
-      }
-    }
-  }, [user, lastSessionReset, logout]);
-
-  // Set up a periodic session refresh (every 15 minutes)
-=======
-  // Auto refresh every 15 min
->>>>>>> 5960ae8a
-  useEffect(() => {
-    if (!user || !isAuthenticated) return;
-    const intervalId = setInterval(resetSession, 15 * 60 * 1000);
-    return () => clearInterval(intervalId);
-  }, [user, isAuthenticated, resetSession]);
-
-  useEffect(() => {
-    if (user && isAuthenticated && !authLoading) navigate('/', { replace: true });
-  }, [user, isAuthenticated, authLoading, navigate]);
-
-=======
-    } catch {
-      return null;
-    }
-  };
-
-  // Supabase auth state listener
-  useEffect(() => {
-    const { data: { subscription } } = supabase.auth.onAuthStateChange(async (event, session) => {
-      if (event === 'SIGNED_IN' && session?.user) {
-        const userData = await fetchUserData(session.user.id);
-        if (userData) {
-          setUser(userData);
-          setIsAuthenticated(true);
-        }
-      } else if (event === 'SIGNED_OUT') {
-        setUser(null);
-        setIsAuthenticated(false);
-      } else if (event === 'TOKEN_REFRESHED' && session?.user) {
-        const userData = await fetchUserData(session.user.id);
-        if (userData) {
-          setUser(userData);
-          setIsAuthenticated(true);
-        }
-      }
-      setAuthLoading(false);
-    });
-
-    // Initial session check
-    (async () => {
-      const { data: { session } } = await supabase.auth.getSession();
-      if (session?.user) {
-        const userData = await fetchUserData(session.user.id);
-        if (userData) {
-          setUser(userData);
-          setIsAuthenticated(true);
-        }
-      }
-      setAuthLoading(false);
-    })();
-
-    return () => subscription.unsubscribe();
-  }, []);
-
-  const handleError = useCallback((error: any) => {
-    if (isAuthError(error)) {
-      toast.error('Your session has expired. Please log in again.');
-      logout();
-    } else if (isNetworkOrResourceError(error)) {
-      toast.error('Network connection issue. Please check your internet connection.');
-    } else {
-      toast.error('An unexpected error occurred. Please try again.');
-    }
-  }, []);
-
-  // Updated login method (phone → Edge Function → dummy email → Supabase sign-in)
-  const login = async (code: string): Promise<{ success: boolean; message: string }> => {
-    try {
-      if (!phoneNumber.trim() || !code.trim()) throw new Error('Phone number and login code are required');
-
-      // 1. Get dummy email from Edge Function
-      const response = await fetch(`${import.meta.env.VITE_SUPABASE_URL}/functions/v1/get-email-for-phone`, {
-        method: 'POST',
-        headers: {
-          'Content-Type': 'application/json',
-          'Authorization': `Bearer ${import.meta.env.VITE_SUPABASE_ANON_KEY}`,
-        },
-        body: JSON.stringify({ phone_number: phoneNumber }),
-      });
-
-      const data = await response.json();
-      if (!response.ok || !data.email) throw new Error(data.error || 'Failed to look up account.');
-
-      // 2. Sign in with Supabase from client
-      const { error: signInErr } = await supabase.auth.signInWithPassword({
-        email: data.email,
-        password: code,
-      });
-      if (signInErr) throw new Error('Invalid phone number or login code');
-
-      setPhoneNumber('');
-      return { success: true, message: 'Login successful! Redirecting...' };
-    } catch (error: any) {
-      if (isNetworkOrResourceError(error)) {
-        return { success: false, message: 'Network connection issue. Please check your internet connection.' };
-      }
-      return { success: false, message: error.message || 'Authentication failed' };
-    }
-  };
-
-  const logout = async (): Promise<void> => {
-    await supabase.auth.signOut();
-    setPhoneNumber('');
-    setUser(null);
-    setIsAuthenticated(false);
-    navigate('/login', { replace: true });
-  };
-
-  const resetSession = useCallback(async (): Promise<void> => {
-    if (!user) return;
-    const { error } = await supabase.auth.refreshSession();
-    if (error && isAuthError(error)) await logout();
-  }, [user, logout]);
-
   // Auto refresh every 15 min
   useEffect(() => {
     if (!user || !isAuthenticated) return;
@@ -513,7 +205,6 @@
     if (user && isAuthenticated && !authLoading) navigate('/', { replace: true });
   }, [user, isAuthenticated, authLoading, navigate]);
 
->>>>>>> fees_source/main
   const value: AuthContextType = {
     user,
     isAuthenticated,
@@ -529,48 +220,8 @@
   return <AuthContext.Provider value={value}>{children}</AuthContext.Provider>;
 };
 
-<<<<<<< HEAD
-<<<<<<< HEAD
-// --- Custom Hooks ---
-=======
->>>>>>> 5960ae8a
 export const useAuth = () => {
   const context = useContext(AuthContext);
   if (!context) throw new Error('useAuth must be used within an AuthProvider');
   return context;
-<<<<<<< HEAD
-};
-
-const useRequireAuth = (requiredRoles?: UserRole[]) => {
-  const { user, isAuthenticated, authLoading } = useAuth();
-  const navigate = useNavigate();
-
-  useEffect(() => {
-    if (authLoading) return;
-
-    if (!isAuthenticated) {
-      navigate('/login', { replace: true });
-      return;
-    }
-
-    if (user && requiredRoles && !requiredRoles.includes(user.role)) {
-      navigate('/unauthorized', { replace: true });
-    }
-  }, [user, isAuthenticated, authLoading, requiredRoles, navigate]);
-
-  return { user, isAuthenticated, authLoading };
-};
-
-const hasRole = (userRole: UserRole | undefined, allowedRoles: UserRole[]): boolean => {
-  return userRole ? allowedRoles.includes(userRole) : false;
-};
-=======
-export const useAuth = () => {
-  const context = useContext(AuthContext);
-  if (!context) throw new Error('useAuth must be used within an AuthProvider');
-  return context;
-};
->>>>>>> fees_source/main
-=======
-};
->>>>>>> 5960ae8a
+};